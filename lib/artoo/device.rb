--- conflicted
+++ resolved
@@ -26,57 +26,60 @@
       require_driver(params[:driver] || :passthru)
     end
 
+    # Retrieve connections from parent
+    # @param [String] c connection
     def determine_connection(c)
       parent.connections[c] unless c.nil?
     end
 
+    # @return [Connection] default connection
     def default_connection
       parent.default_connection
     end
 
+    # Starts device driver
     def start_device
       driver.start_driver
     end
 
+    # @return [String] event topic name
     def event_topic_name(event)
       "#{parent.safe_name}_#{name}_#{event}"
     end
 
+    # @return [Hash] device
     def to_hash
-<<<<<<< HEAD
       {
         :name => name,
         :driver => driver.class.name.to_s.gsub(/^.*::/, ''),
         :pin => pin.to_s,
         :connection => connection.to_hash,
-        :interval => interval
-=======
-      {:name => name,
-       :driver => driver.class.name.to_s.gsub(/^.*::/, ''),
-       :pin => pin.to_s,
-       :connection => connection.to_hash,
-       :interval => interval,
-       :commands => driver.commands
->>>>>>> 94c66ae5
+        :interval => interval,
+        :commands => driver.commands
       }
     end
 
+    # @return [JSON] device
     def as_json
       MultiJson.dump(to_hash)
     end
 
+    # @return [Collection] commands
     def commands
       driver.commands
     end
-    
+
+    # Execute driver command
     def command(method_name, *arguments, &block)
       driver.command(method_name, *arguments)
     end
 
+    # Sends missing methods to command
     def method_missing(method_name, *arguments, &block)
       command(method_name, *arguments, &block)
     end
 
+    # @return [String] pretty inspect
     def inspect
       "#<Device @id=#{object_id}, @name='name', @driver='driver'>"
     end
