require 'celluloid/io'

require 'artoo/connection'
require 'artoo/device'
require 'artoo/port'
require 'artoo/utility'

module Artoo
  # The most important class used by Artoo is Robot. This represents the primary
  # interface for interacting with a collection of physical computing capabilities.
  class Robot
    include Celluloid
    include Celluloid::Notifications
    include Artoo::Utility

    attr_reader :connections, :devices, :name

    def initialize(params={})
      @name = params[:name] || "Robot #{random_string}"
      initialize_connections(params[:connections] || {})
      initialize_devices(params[:devices] || {})
    end
    
    class << self
      attr_accessor :connection_types, :device_types, :working_code
      
      # connection to some hardware that has one or more devices via some specific protocol
      # Example:
      #   connection :arduino, :type => :firmata, :port => '/dev/tty.usbmodemxxxxx'
      def connection(name, params = {})
        Celluloid::Logger.info "Registering connection '#{name}'..."
        self.connection_types ||= []
        self.connection_types << {:name => name}.merge(params)
      end

      # device that uses a connection to communicate
      # Example:
      #   device :collision_detect, :driver => :switch, :pin => 3
      def device(name, params = {})
        Celluloid::Logger.info "Registering device '#{name}'..."
        self.device_types ||= []
        self.device_types << {:name => name}.merge(params)
      end

      # the work that needs to be performed
      # Example:
      #   work do 
      #     every(10.seconds) do
      #       puts "hello, world"
      #     end
      #   end
      def work(&block)
        Celluloid::Logger.info "Preparing work..."
        self.working_code = block if block_given?
      end

      def work!(val=nil)
        if val.respond_to?(:work)
          val.async.work
        elsif val.kind_of?(Array)
          val.each {|r| r.async.work}
        else
          self.new.async.work
        end
        sleep # sleep main thread, and let the work commence!
      end

      def test?
        ENV["ARTOO_TEST"] == 'true'
      end

      # Taken from Sinatra codebase
      # Sets an option to the given value.  If the value is a proc,
      # the proc will be called every time the option is accessed.
      def set(option, value = (not_set = true), ignore_setter = false, &block)
        raise ArgumentError if block and !not_set
        value, not_set = block, false if block

        if not_set
          raise ArgumentError unless option.respond_to?(:each)
          option.each { |k,v| set(k, v) }
          return self
        end

        if respond_to?("#{option}=") and not ignore_setter
          return __send__("#{option}=", value)
        end

        setter = proc { |val| set option, val, true }
        getter = proc { value }

        case value
        when Proc
          getter = value
        when Symbol, Fixnum, FalseClass, TrueClass, NilClass
          getter = value.inspect
        when Hash
          setter = proc do |val|
            val = value.merge val if Hash === val
            set option, val, true
          end
        end

        define_singleton_method("#{option}=", setter) if setter
        define_singleton_method(option, getter) if getter
        define_singleton_method("#{option}?", "!!#{option}") unless method_defined? "#{option}?"
        self
      end

      # Taken from Sinatra codebase
      CALLERS_TO_IGNORE = [ # :nodoc:
        /lib\/artoo.*\.rb$/,                             # artoo code
        /^\(.*\)$/,                                      # generated code
        /rubygems\/custom_require\.rb$/,                 # rubygems require hacks
        /active_support/,                                # active_support require hacks
        /bundler(\/runtime)?\.rb/,                       # bundler require hacks
        /<internal:/,                                    # internal in ruby >= 1.9.2
        /src\/kernel\/bootstrap\/[A-Z]/                  # maglev kernel files
      ]

      # Taken from Sinatra codebase
      # Like Kernel#caller but excluding certain magic entries and without
      # line / method information; the resulting array contains filenames only.
      def caller_files
        cleaned_caller(1).flatten
      end

      private

      # Taken from Sinatra codebase
      def define_singleton_method(name, content = Proc.new)
      # replace with call to singleton_class once we're 1.9 only
        (class << self; self; end).class_eval do
          undef_method(name) if method_defined? name
          String === content ? class_eval("def #{name}() #{content}; end") : define_method(name, &content)
        end
      end

      # Taken from Sinatra codebase
      # Like Kernel#caller but excluding certain magic entries
      def cleaned_caller(keep = 3)
        caller(1).
          map    { |line| line.split(/:(?=\d|in )/, 3)[0,keep] }.
          reject { |file, *_| CALLERS_TO_IGNORE.any? { |pattern| file =~ pattern } }
      end
    end

    # start doing the work
    def work
      Logger.info "Starting work..."
      make_connections
      start_devices
      current_instance.instance_eval(&working_code)
    rescue Exception => e
      Logger.error e.message
      Logger.error e.backtrace.inspect
    end

    def make_connections
      result = false
      future_connections = []
      # block until all connections done
      connections.each {|k, c| future_connections << c.future.connect}
      future_connections.each {|v| result = v.value}
      result
    end

    def start_devices
      result = false
      future_devices = []
      # block until all devices done
      devices.each {|k, d| future_devices << d.future.start}
      future_devices.each {|v| result = v.value}
      result
    end

    def disconnect
      connections.each {|k, c| c.async.disconnect}
    end

    def default_connection
      connections[connections.keys.first]
    end

    def connection_types
      current_class.connection_types ||= []
      current_class.connection_types
    end

    def device_types
      current_class.device_types ||= []
      current_class.device_types
    end

    def working_code
      current_class.working_code ||= proc {puts "No work defined."}
    end
    
    # Subscribe to an event from a device
    def on(device, events={})
      events.each do |k, v|
        subscribe("#{device.name}_#{k}", create_proxy_method(k, v))
      end
    end

    # Create an anonymous subscription method so we can wrap the
    # subscription method fire into a valid method regardless
    # of where it is defined
    def create_proxy_method(k, v)
      proxy_method_name(k).tap do |name|
        self.class.send :define_method, name do |*args|
<<<<<<< HEAD
          case v
          when Symbol
            self.send v.to_sym, *args
          when Proc
            v.call(*args)
          end
=======
          self.send v, *args
>>>>>>> e4a23114
        end
      end
    end

    # A simple loop to create a 'fake' anonymous method
    def proxy_method_name(k)
      begin
        meth = "#{k}_#{Random.rand(999)}"
      end while respond_to?(meth)
      meth
    end
<<<<<<< HEAD
    
=======

>>>>>>> e4a23114
    private

    def initialize_connections(params={})
      @connections = {}
      connection_types.each {|ct|
        Logger.info "Initializing connection #{ct[:name].to_s}..."
        cp = params[ct[:name]] || {}
        c = Connection.new(ct.merge(cp).merge(:parent => current_instance))
        @connections[ct[:name]] = c
      }
    end

    def initialize_devices(params={})
      @devices = {}
      device_types.each {|d|
        Logger.info "Initializing device #{d[:name].to_s}..."
        d = Device.new(d.merge(:parent => current_instance))
        instance_eval("def #{d.name}; return devices[:#{d.name}]; end")
        @devices[d.name.intern] = d
      }
    end
  end
end<|MERGE_RESOLUTION|>--- conflicted
+++ resolved
@@ -209,16 +209,12 @@
     def create_proxy_method(k, v)
       proxy_method_name(k).tap do |name|
         self.class.send :define_method, name do |*args|
-<<<<<<< HEAD
           case v
           when Symbol
             self.send v.to_sym, *args
           when Proc
             v.call(*args)
           end
-=======
-          self.send v, *args
->>>>>>> e4a23114
         end
       end
     end
@@ -230,11 +226,7 @@
       end while respond_to?(meth)
       meth
     end
-<<<<<<< HEAD
     
-=======
-
->>>>>>> e4a23114
     private
 
     def initialize_connections(params={})
