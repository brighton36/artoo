--- conflicted
+++ resolved
@@ -4,15 +4,12 @@
   module Drivers
     # The Roomba driver behaviors
     class Roomba < Driver
-<<<<<<< HEAD
 
-      # Sets Direction constant values
-=======
-      COMMANDS = [:start, :safe_mode, :full_mode, :forward, :stop, :fast_forward, 
+      COMMANDS = [:start, :safe_mode, :full_mode, :forward, :stop, :fast_forward,
                   :backwards, :nudge_left, :nudge_right, :turn_left, :turn_right,
                   :turn_around, :drive, :play, :song, :beep].freeze
 
->>>>>>> 94c66ae5
+      # Sets Direction constant values
       module Direction
         STRAIGHT = 32768
         CLOCKWISE = 65535
