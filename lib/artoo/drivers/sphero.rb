--- conflicted
+++ resolved
@@ -4,22 +4,15 @@
   module Drivers
     # The Sphero driver behaviors
     class Sphero < Driver
-<<<<<<< HEAD
-      RED     = [255, 0, 0]
-      GREEN   = [0, 255, 0]
+
+      RED     = [255, 0,   0]
+      GREEN   = [0,   255, 0]
       YELLOW  = [255, 255, 0]
-      BLUE    = [0, 0, 255]
+      BLUE    = [0,   0,   255]
       WHITE   = [255, 255, 255]
-=======
-      COMMANDS = [:detect_collisions, :clear_collisions, :collisions, 
+
+      COMMANDS = [:detect_collisions, :clear_collisions, :collisions,
                   :power_notifications, :sensor_data, :set_color, :color].freeze
-
-      RED = [255, 0, 0]
-      GREEN = [0, 255, 0]
-      YELLOW = [255, 255, 0]
-      BLUE = [0, 0, 255]
-      WHITE = [255, 255, 255]
->>>>>>> 94c66ae5
 
       # Detects collisions
       # @param [Hash] params
