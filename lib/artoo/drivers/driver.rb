module Artoo
  module Drivers
    # The Driver class is the base class used to
    # implement behavior for a specific kind of hardware devices. Examples
    # would be an Arduino, a Sphero, or an ARDrone.
    #
    # Derive a class from this class, in order to implement behavior
    # for a new type of hardware device.
    class Driver
      include Celluloid
      include Celluloid::Notifications

      attr_reader :parent

<<<<<<< HEAD
      # Create new driver
      # @param [Hash] params
      # @option params [Object] :parent
=======
      COMMANDS = [].freeze

>>>>>>> 94c66ae5
      def initialize(params={})
        @parent = params[:parent]
      end

      # @return [Connection] parent connection
      def connection
        parent.connection
      end

      # @return [String] parent pin
      def pin
        parent.pin
      end

      # @return [String] parent interval
      def interval
        parent.interval
      end

      # Generic driver start
      def start_driver
        Logger.info "Starting driver '#{self.class.name}'..."
      end

      # @return [String] parent topic name
      def event_topic_name(event)
        parent.event_topic_name(event)
      end

<<<<<<< HEAD
      # Sends missing methods to connection
=======
      def commands
        self.class.const_get('COMMANDS')
      end

      def command(method_name, *arguments)
        known_command?(method_name)
        if arguments.first
          self.send(method_name, *arguments)
        else
          self.send(method_name)
        end
      rescue Exception => e
        Logger.error e.message
        Logger.error e.backtrace.inspect
        return nil        
      end

      def known_command?(method_name)
        return true if commands.include?(method_name.intern)

        Logger.warn("Calling unknown command '#{method_name}'...")
        return false
      end

>>>>>>> 94c66ae5
      def method_missing(method_name, *arguments, &block)
        connection.send(method_name, *arguments, &block)
      rescue Exception => e
        Logger.error e.message
        Logger.error e.backtrace.inspect
        return nil
      end
    end
  end
end<|MERGE_RESOLUTION|>--- conflicted
+++ resolved
@@ -12,14 +12,11 @@
 
       attr_reader :parent
 
-<<<<<<< HEAD
+      COMMANDS = [].freeze
+
       # Create new driver
       # @param [Hash] params
       # @option params [Object] :parent
-=======
-      COMMANDS = [].freeze
-
->>>>>>> 94c66ae5
       def initialize(params={})
         @parent = params[:parent]
       end
@@ -49,13 +46,14 @@
         parent.event_topic_name(event)
       end
 
-<<<<<<< HEAD
-      # Sends missing methods to connection
-=======
+      # @return [Collection] commands
       def commands
         self.class.const_get('COMMANDS')
       end
 
+      # Execute command
+      # @param [Symbol] method_name
+      # @param [Array]  arguments
       def command(method_name, *arguments)
         known_command?(method_name)
         if arguments.first
@@ -66,9 +64,10 @@
       rescue Exception => e
         Logger.error e.message
         Logger.error e.backtrace.inspect
-        return nil        
+        return nil
       end
 
+      # @return [Boolean] True if command exists
       def known_command?(method_name)
         return true if commands.include?(method_name.intern)
 
@@ -76,7 +75,7 @@
         return false
       end
 
->>>>>>> 94c66ae5
+      # Sends missing methods to connection
       def method_missing(method_name, *arguments, &block)
         connection.send(method_name, *arguments, &block)
       rescue Exception => e
