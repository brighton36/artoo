--- conflicted
+++ resolved
@@ -4,14 +4,11 @@
   module Drivers
     # Pings itself
     class Pinger2 < Driver
-<<<<<<< HEAD
+
+      COMMANDS = [:ping].freeze
 
       # Publishes events to update and alive event topics
       # with random number
-=======
-      COMMANDS = [:ping].freeze
-
->>>>>>> 94c66ae5
       def start_driver
         every(interval) do
           @count = rand(100000)
