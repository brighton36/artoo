module Artoo
  # Route helpers used within the Artoo::Api class
  module ApiRouteHelpers
    class ResponseHandled < StandardError; end
    module ClassMethods

      # Path to api/public directory
      # @return [String] static path
      def static_path(default=File.join(File.dirname(__FILE__), "..", "..", "api/public"))
        @static_path ||= default
      end

      # @return [Hash] routes
      def routes
        @routes ||= {}
      end

      # Adds compiled signature to routes hash
      # @return [Array] signature
      def route(verb, path, &block)
        signature = compile!(verb, path, block, {})
        (routes[verb] ||= []) << signature
      end

      # Creates method from block, ripped from Sinatra
      # 'cause it's so sexy in there
      # @return [Method] generated method
      def generate_method(method_name, &block)
        define_method(method_name, &block)
        method = instance_method method_name
        remove_method method_name
        method
      end

      #@todo Add documentation
      def compile!(verb, path, block, options = {})
        options.each_pair { |option, args| send(option, *args) }
        method_name             = "#{verb} #{path}"
        unbound_method          = generate_method(method_name, &block)
        pattern, keys           = compile path
        conditions, @conditions = @conditions, []

        [ pattern, keys, conditions, block.arity != 0 ?
            proc { |a,p| unbound_method.bind(a).call(*p) } :
            proc { |a,p| unbound_method.bind(a).call } ]
      end

      #@todo Add documentation
      def compile(path)
        keys = []
        if path.respond_to? :to_str
          ignore = ""
          pattern = path.to_str.gsub(/[^\?\%\\\/\:\*\w]/) do |c|
            ignore << escaped(c).join if c.match(/[\.@]/)
            patt = encoded(c)
            patt.gsub(/%[\da-fA-F]{2}/) do |match|
              match.split(//).map {|char| char =~ /[A-Z]/ ? "[#{char}#{char.tr('A-Z', 'a-z')}]" : char}.join
            end
          end
          pattern.gsub!(/((:\w+)|\*)/) do |match|
            if match == "*"
              keys << 'splat'
              "(.*?)"
            else
              keys << $2[1..-1]
              ignore_pattern = safe_ignore(ignore)

              ignore_pattern
            end
          end
          [/\A#{pattern}\z/, keys]
        elsif path.respond_to?(:keys) && path.respond_to?(:match)
          [path, path.keys]
        elsif path.respond_to?(:names) && path.respond_to?(:match)
          [path, path.names]
        elsif path.respond_to? :match
          [path, keys]
        else
          raise TypeError, path
        end
      end

      #@todo Add documentation
      def safe_ignore(ignore)
        unsafe_ignore = []
        ignore = ignore.gsub(/%[\da-fA-F]{2}/) do |hex|
          unsafe_ignore << hex[1..2]
          ''
        end
        unsafe_patterns = unsafe_ignore.map do |unsafe|
          chars = unsafe.split(//).map do |char|
            if char =~ /[A-Z]/
              char <<= char.tr('A-Z', 'a-z')
            end
            char
          end

          "|(?:%[^#{chars[0]}].|%[#{chars[0]}][^#{chars[1]}])"
        end
        if unsafe_patterns.length > 0
          "((?:[^#{ignore}/?#%]#{unsafe_patterns.join()})+)"
        else
          "([^#{ignore}/?#]+)"
        end
      end

      # Route function for get
      def get(path, &block)
        route 'GET', path, &block
      end

      # Route function for get_ws
      def get_ws(path, &block)
        route 'GET', path, &block
      end
<<<<<<< HEAD

      # Route function for put
=======
      def post(path, &block)
        route 'POST', path, &block
      end
>>>>>>> 94c66ae5
      def put(path, &block)
        route 'PUT', path, &block
      end
    end

    module InstanceMethods
      ## Handle the request
      def dispatch!(connection, req)
        resp = catch(:halt) do
          try_static! connection, req
          route!      connection, req
        end
        if resp && !resp.nil?
          return if req.is_a?(Reel::WebSocket)
          status, body = resp
          begin
            req.respond status, body
          rescue Errno::EAGAIN
            retry
          end
        else
          req.respond :not_found, "NOT FOUND"
        end
      end

      # Exit the current block, halts any further processing
      # of the request, and returns the specified response.
      def halt(*response)
        response = response.first if response.length == 1
        throw :halt, response
      end

      def try_static!(connection, req)
        fpath = req.url == '/' ? 'index.html' : req.url[1..-1]
        filepath = File.expand_path(fpath, self.class.static_path)
        if File.file?(filepath)
          # TODO: stream this?
          data = open(filepath).read
          halt :ok, data
        end
      end

      def route!(connection, req)
        if routes = self.class.routes[req.method]
          routes.each do |pattern, keys, conditions, block|
            route = req.url
            next unless match = pattern.match(route)
            values = match.captures.to_a.map { |v| URI.decode_www_form_component(v) if v }
            if values.any?
              params = {}
              keys.zip(values) { |k,v| Array === params[k] ? params[k] << v : params[k] = v if v }
              @params = params
            end

            @connection = connection
            @req = req

            begin
              body = block ? block[self, values] : yield(self, values)
              halt [:ok, body]
            rescue Exception => e
              p [:e, e]
            end
          end
        end
        nil
      end

      # Fixes encoding issues by
      # * defaulting to UTF-8
      # * casting params to Encoding.default_external
      #
      # The latter might not be necessary if Rack handles it one day.
      # Keep an eye on Rack's LH #100.
      def force_encoding(*args) settings.force_encoding(*args) end
      if defined? Encoding
        def self.force_encoding(data, encoding = default_encoding)
          return if data == settings || data.is_a?(Tempfile)
          if data.respond_to? :force_encoding
            data.force_encoding(encoding).encode!
          elsif data.respond_to? :each_value
            data.each_value { |v| force_encoding(v, encoding) }
          elsif data.respond_to? :each
            data.each { |v| force_encoding(v, encoding) }
          end
          data
        end
      else
        def self.force_encoding(data, *) data end
      end
    end

    def self.included(receiver)
      receiver.extend         ClassMethods
      receiver.send :include, InstanceMethods
    end
  end
end<|MERGE_RESOLUTION|>--- conflicted
+++ resolved
@@ -113,14 +113,13 @@
       def get_ws(path, &block)
         route 'GET', path, &block
       end
-<<<<<<< HEAD
-
-      # Route function for put
-=======
+
+      # Route function for post
       def post(path, &block)
         route 'POST', path, &block
       end
->>>>>>> 94c66ae5
+
+      # Route function for put
       def put(path, &block)
         route 'PUT', path, &block
       end
