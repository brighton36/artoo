require 'reel'
require 'artoo/api_route_helpers'
require 'artoo/device_event_client'

module Artoo
  # Artoo API Server provides an interface to communicate with
  # master class and retrieve information about robots being
  # controlled
  class Api < Reel::Server
    include Artoo::ApiRouteHelpers

    # Create new API server
    # @param [String] host
    # @param [Int]    port
    def initialize(host = "127.0.0.1", port = 3000)
      super(host, port, &method(:on_connection))
    end

    # Dispatches connection requests
    def on_connection(connection)
      while request = connection.request
        dispatch!(connection, request)
      end
    end

    # Retrieve list of robots
    # @return [JSON] robots
    get '/robots' do
      MultiJson.dump(master.robots.collect {|r|r.to_hash})
    end

    # Retrieve robot by id
    # @return [JSON] robot
    get '/robots/:robotid' do
      master.robot(@params['robotid']).as_json
    end

    # Retrieve robot devices
    # @return [JSON] devices
    get '/robots/:robotid/devices' do
      MultiJson.dump(master.robot_devices(@params['robotid']).each_value.collect {|d| d.to_hash})
    end

    # Retrieve robot device
    # @return [JSON] device
    get '/robots/:robotid/devices/:deviceid' do
      device(@params['robotid'], @params['deviceid']).as_json
    end

<<<<<<< HEAD
    # Subscribte to robot device events
    # @return [nil]
=======
    get '/robots/:robotid/devices/:deviceid/commands' do
      MultiJson.dump(device(@params['robotid'], @params['deviceid']).commands)
    end

    post '/robots/:robotid/devices/:deviceid/commands/:commandid' do
      result = device(@params['robotid'], @params['deviceid']).command(@params['commandid'], command_params)
      return MultiJson.dump({'result' => result})
    end

>>>>>>> 94c66ae5
    get_ws '/robots/:robotid/devices/:deviceid/events' do
      DeviceEventClient.new(@req, device(@params['robotid'], @params['deviceid']).event_topic_name('update'))
      return nil
    end

    # Retrieve robot connections
    # @return [JSON] connections
    get '/robots/:robotid/connections' do
      MultiJson.dump(master.robot_connections(@params['robotid']).each_value.collect {|c| c.to_hash})
    end

    # Retrieve robot connection
    # @return [JSON] connection
    get '/robots/:robotid/connections/:connectionid' do
      master.robot_connection(@params['robotid'], @params['connectionid']).as_json
    end

    protected

    def master
      Actor[:master]
    end

    def device(robot_id, device_id)
      master.robot_device(robot_id, device_id)
    end

    def command_params
      data = MultiJson.load(@req.body, :symbolize_keys => true)      
      if data 
        data[:params]
      else
        nil
      end
    end
  end
end<|MERGE_RESOLUTION|>--- conflicted
+++ resolved
@@ -47,20 +47,21 @@
       device(@params['robotid'], @params['deviceid']).as_json
     end
 
-<<<<<<< HEAD
-    # Subscribte to robot device events
-    # @return [nil]
-=======
+    # Retrieve robot commands
+    # @return [JSON] commands
     get '/robots/:robotid/devices/:deviceid/commands' do
       MultiJson.dump(device(@params['robotid'], @params['deviceid']).commands)
     end
 
+    # Retrieve robot command
+    # @return [JSON] command
     post '/robots/:robotid/devices/:deviceid/commands/:commandid' do
       result = device(@params['robotid'], @params['deviceid']).command(@params['commandid'], command_params)
       return MultiJson.dump({'result' => result})
     end
 
->>>>>>> 94c66ae5
+    # Subscribte to robot device events
+    # @return [nil]
     get_ws '/robots/:robotid/devices/:deviceid/events' do
       DeviceEventClient.new(@req, device(@params['robotid'], @params['deviceid']).event_topic_name('update'))
       return nil
@@ -89,8 +90,8 @@
     end
 
     def command_params
-      data = MultiJson.load(@req.body, :symbolize_keys => true)      
-      if data 
+      data = MultiJson.load(@req.body, :symbolize_keys => true)
+      if data
         data[:params]
       else
         nil
