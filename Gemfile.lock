PATH
  remote: .
  specs:
    artoo (0.4.1)
      celluloid (~> 0.14.0)
      celluloid-io (~> 0.14.0)
      multi_json (~> 1.6)
      pry (~> 0.9)
      rake (~> 10.0)
      reel (~> 0.4.pre)

GEM
  remote: http://rubygems.org/
  specs:
    bootstrap-sass (2.2.2.0)
      sass (~> 3.2)
    celluloid (0.14.0)
      timers (>= 1.0.0)
    celluloid-io (0.14.0)
      celluloid (>= 0.13.0)
      nio4r (>= 0.4.5)
    certified (0.1.1)
    chunky_png (1.2.7)
    coderay (1.0.9)
    coffee-script (2.2.0)
      coffee-script-source
      execjs
    coffee-script-source (1.4.0)
    compass (0.12.2)
      chunky_png (~> 1.2)
      fssm (>= 0.2.7)
      sass (~> 3.1)
    em-websocket (0.4.0)
      eventmachine (>= 0.12.9)
      http_parser.rb (~> 0.5.3)
    event_spitter (0.5.0)
    eventmachine (1.0.0)
    eventmachine (1.0.0-java)
    execjs (1.4.0)
      multi_json (~> 1.0)
    ffi (1.8.1)
    ffi (1.8.1-java)
    fssm (0.2.10)
    guard (1.6.2)
      listen (>= 0.6.0)
      lumberjack (>= 1.0.2)
      pry (>= 0.9.10)
      terminal-table (>= 1.4.3)
      thor (>= 0.14.6)
    guard-compass (0.0.6)
      compass (>= 0.10.5)
      guard (>= 0.2.1)
    guard-livereload (1.1.3)
      em-websocket (>= 0.2.0)
      guard (>= 1.5.0)
      multi_json (~> 1.0)
    guard-sprockets (0.4.2)
      execjs (~> 1.0)
      guard (>= 1.1.0)
      sprockets (~> 2.0)
    hike (1.2.1)
    http (0.4.0)
      certified
      http_parser.rb
    http_parser.rb (0.5.3)
    http_parser.rb (0.5.3-java)
    hybridgroup-argus (0.3.0)
    hybridgroup-firmata (0.4.0)
      event_spitter
<<<<<<< HEAD
    hybridgroup-sphero (1.2.0)
    libv8 (3.11.8.17)
=======
    hybridgroup-sphero (1.3.0)
>>>>>>> 37a68048
    listen (0.7.2)
    lumberjack (1.0.2)
    metaclass (0.0.1)
    method_source (0.8.1)
    minitest (4.6.2)
    mocha (0.13.2)
      metaclass (~> 0.0.1)
    multi_json (1.6.1)
    nio4r (0.4.5)
    nio4r (0.4.5-java)
    pry (0.9.12)
      coderay (~> 1.0.5)
      method_source (~> 0.8)
      slop (~> 3.4)
    pry (0.9.12-java)
      coderay (~> 1.0.5)
      method_source (~> 0.8)
      slop (~> 3.4)
      spoon (~> 0.0)
    rack (1.5.2)
    rake (10.0.4)
    rb-inotify (0.8.8)
      ffi (>= 0.5.0)
    redcarpet (2.2.2)
    reel (0.4.0.pre)
      celluloid-io (>= 0.8.0)
      http (>= 0.2.0)
      http_parser.rb (>= 0.5.3)
      rack (>= 1.4.0)
      websocket_parser (>= 0.1.2)
    ref (1.0.4)
    sass (3.2.5)
    slop (3.4.3)
    spoon (0.0.1)
    sprockets (2.8.2)
      hike (~> 1.2)
      multi_json (~> 1.0)
      rack (~> 1.0)
      tilt (~> 1.1, != 1.3.0)
    terminal-table (1.4.5)
    therubyracer (0.11.4)
      libv8 (~> 3.11.8.12)
      ref
    thor (0.17.0)
    tilt (1.3.3)
    timers (1.1.0)
    websocket_parser (0.1.2)
      http
    yard (0.8.6.1)
    yard-sinatra (1.0.0)
      yard (~> 0.7)

PLATFORMS
  java
  ruby

DEPENDENCIES
  artoo!
  bootstrap-sass
  coffee-script
  compass
  execjs
  guard
  guard-compass
  guard-livereload
  guard-sprockets
  hybridgroup-argus
  hybridgroup-firmata
  hybridgroup-sphero
  minitest
  mocha
  rb-inotify (~> 0.8.8)
  redcarpet
  sass
  sprockets
  therubyracer
  yard
  yard-sinatra<|MERGE_RESOLUTION|>--- conflicted
+++ resolved
@@ -67,12 +67,8 @@
     hybridgroup-argus (0.3.0)
     hybridgroup-firmata (0.4.0)
       event_spitter
-<<<<<<< HEAD
-    hybridgroup-sphero (1.2.0)
+    hybridgroup-sphero (1.3.0)
     libv8 (3.11.8.17)
-=======
-    hybridgroup-sphero (1.3.0)
->>>>>>> 37a68048
     listen (0.7.2)
     lumberjack (1.0.2)
     metaclass (0.0.1)
