PATH
  remote: .
  specs:
    artoo (0.4.0)
      celluloid (~> 0.14.0)
      celluloid-io (~> 0.14.0)
      multi_json (~> 1.6)
      pry (~> 0.9)
      rake (~> 10.0)
      reel (~> 0.4.pre)

GEM
  remote: http://rubygems.org/
  specs:
    bootstrap-sass (2.2.2.0)
      sass (~> 3.2)
    celluloid (0.14.0)
      timers (>= 1.0.0)
    celluloid-io (0.14.0)
      celluloid (>= 0.13.0)
      nio4r (>= 0.4.5)
    certified (0.1.1)
    chunky_png (1.2.7)
    coderay (1.0.9)
    coffee-script (2.2.0)
      coffee-script-source
      execjs
    coffee-script-source (1.4.0)
    compass (0.12.2)
      chunky_png (~> 1.2)
      fssm (>= 0.2.7)
      sass (~> 3.1)
    em-websocket (0.4.0)
      eventmachine (>= 0.12.9)
      http_parser.rb (~> 0.5.3)
    event_spitter (0.5.0)
    eventmachine (1.0.0)
    eventmachine (1.0.0-java)
    execjs (1.4.0)
      multi_json (~> 1.0)
    fssm (0.2.10)
    guard (1.6.2)
      listen (>= 0.6.0)
      lumberjack (>= 1.0.2)
      pry (>= 0.9.10)
      terminal-table (>= 1.4.3)
      thor (>= 0.14.6)
    guard-compass (0.0.6)
      compass (>= 0.10.5)
      guard (>= 0.2.1)
    guard-livereload (1.1.3)
      em-websocket (>= 0.2.0)
      guard (>= 1.5.0)
      multi_json (~> 1.0)
    guard-sprockets (0.4.2)
      execjs (~> 1.0)
      guard (>= 1.1.0)
      sprockets (~> 2.0)
    hike (1.2.1)
    http (0.4.0)
      certified
      http_parser.rb
    http_parser.rb (0.5.3)
    http_parser.rb (0.5.3-java)
    hybridgroup-argus (0.2.0)
    hybridgroup-firmata (0.3.0)
      event_spitter
    hybridgroup-sphero (1.2.0)
    listen (0.7.2)
    lumberjack (1.0.2)
    metaclass (0.0.1)
    method_source (0.8.1)
    minitest (4.6.2)
    mocha (0.13.2)
      metaclass (~> 0.0.1)
    multi_json (1.6.1)
    nio4r (0.4.5)
    nio4r (0.4.5-java)
    pry (0.9.12)
      coderay (~> 1.0.5)
      method_source (~> 0.8)
      slop (~> 3.4)
    pry (0.9.12-java)
      coderay (~> 1.0.5)
      method_source (~> 0.8)
      slop (~> 3.4)
      spoon (~> 0.0)
    rack (1.5.2)
    rake (10.0.4)
    redcarpet (2.2.2)
    reel (0.4.0.pre)
      celluloid-io (>= 0.8.0)
      http (>= 0.2.0)
      http_parser.rb (>= 0.5.3)
      rack (>= 1.4.0)
      websocket_parser (>= 0.1.2)
    sass (3.2.5)
    slop (3.4.3)
    spoon (0.0.1)
    sprockets (2.8.2)
      hike (~> 1.2)
      multi_json (~> 1.0)
      rack (~> 1.0)
      tilt (~> 1.1, != 1.3.0)
    terminal-table (1.4.5)
    thor (0.17.0)
    tilt (1.3.3)
    timers (1.1.0)
    websocket_parser (0.1.2)
      http
    yard (0.8.6.1)
    yard-sinatra (1.0.0)
      yard (~> 0.7)

PLATFORMS
  java
  ruby

DEPENDENCIES
  artoo!
  bootstrap-sass
  coffee-script
  compass
  guard
  guard-compass
  guard-livereload
  guard-sprockets
  hybridgroup-argus
  hybridgroup-firmata
  hybridgroup-sphero
<<<<<<< HEAD
  minitest (~> 4.6)
  mocha (~> 0.13)
  redcarpet
=======
  minitest
  mocha
>>>>>>> 38d15b29
  sass
  sprockets
  yard
  yard-sinatra<|MERGE_RESOLUTION|>--- conflicted
+++ resolved
@@ -128,14 +128,9 @@
   hybridgroup-argus
   hybridgroup-firmata
   hybridgroup-sphero
-<<<<<<< HEAD
-  minitest (~> 4.6)
-  mocha (~> 0.13)
-  redcarpet
-=======
   minitest
   mocha
->>>>>>> 38d15b29
+  redcarpet
   sass
   sprockets
   yard
